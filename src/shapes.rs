--- conflicted
+++ resolved
@@ -1,9 +1,5 @@
 use std::cmp::Ordering;
-<<<<<<< HEAD
-use std::rc::Rc;
-=======
 use std::sync::Arc;
->>>>>>> 0c6055de
 
 use crate::materials::Material;
 use crate::types::{Point3, Ray, Scalar, Vector3};
@@ -13,17 +9,10 @@
     pub t: Scalar,
     pub p: Point3,
     pub normal: Vector3,
-<<<<<<< HEAD
-    pub material: Rc<dyn Material>,
-}
-
-pub trait Shape {
-=======
     pub material: Arc<dyn Material>,
 }
 
 pub trait Shape: Send + Sync {
->>>>>>> 0c6055de
     fn hit(&self, ray: &Ray, t_min: Scalar, t_max: Scalar) -> Option<HitResult>;
 }
 
@@ -31,11 +20,7 @@
 pub struct Sphere {
     pub center: Point3,
     pub radius: Scalar,
-<<<<<<< HEAD
-    pub material: Rc<dyn Material>,
-=======
     pub material: Arc<dyn Material>,
->>>>>>> 0c6055de
 }
 
 impl Shape for Sphere {
